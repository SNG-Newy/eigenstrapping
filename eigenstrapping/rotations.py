--- conflicted
+++ resolved
@@ -4,13 +4,7 @@
 import numpy as np
 from numpy.linalg import qr
 from sklearn.utils.validation import check_random_state
-<<<<<<< HEAD
 from scipy.stats import special_ortho_group
-
-modes = np
-=======
-#from scipy.stats import special_ortho_group
->>>>>>> f810d517
 
 def direct_method(n, seed=None):
     rs = check_random_state(seed)
@@ -31,29 +25,13 @@
 def indirect_method(n, seed=None):
     
     rs = check_random_state(seed)
-<<<<<<< HEAD
     
     # Compute the QR decomposition
-    # rotate, temp = np.linalg.qr(rs.normal(size=(n, n)))
-    # rotate = rotate @ np.diag(np.sign(np.diag(temp)))
-    # if np.linalg.det(rotate) < 0:
-    #     rotate[:, 0] = -rotate[:, 0]
+
     if n < 2:
         return rs.normal(size=(n, n))
     rotate = special_ortho_group.rvs(dim=n, random_state=rs)
     
-=======
-    
-    # Compute the QR decomposition
-    rotate, temp = np.linalg.qr(rs.normal(size=(n, n)))
-    rotate = rotate @ np.diag(np.sign(np.diag(temp)))
-    if np.linalg.det(rotate) < 0:
-         rotate[:, 0] = -rotate[:, 0]
-    #if n < 2:
-    #    return rs.normal(size=(n, n))
-    #rotate = special_ortho_group.rvs(dim=n, random_state=rs)
-    
->>>>>>> f810d517
     return rotate
 
 def rotate_matrix(M, method='indirect', seed=None):
